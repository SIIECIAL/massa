--- conflicted
+++ resolved
@@ -127,11 +127,7 @@
     #[strum(
         ascii_case_insensitive,
         props(
-<<<<<<< HEAD
-            args = "start=Slot1 end=Slot2 emitter_address=Address1 caller_address=Address2 operation_id=OperationId"
-=======
             args = "start=Slot end=Slot emitter_address=Address caller_address=Address operation_id=OperationId"
->>>>>>> bff1a107
         ),
         message = "show events emitted by smart contracts with various filters"
     )]
