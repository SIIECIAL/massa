--- conflicted
+++ resolved
@@ -31,18 +31,9 @@
 impl AsyncMessageIdSerializer {
     pub fn new() -> Self {
         Self {
-<<<<<<< HEAD
-            amount_serializer: AmountSerializer::new(Included(u64::MIN), Included(u64::MAX)),
-            slot_serializer: SlotSerializer::new(
-                (Included(u64::MIN), Included(u64::MAX)),
-                (Included(0), Excluded(thread_count)),
-            ),
-            u64_serializer: U64VarIntSerializer::new(Included(u64::MIN), Included(u64::MAX)),
-=======
             amount_serializer: AmountSerializer::new(),
             slot_serializer: SlotSerializer::new(),
             u64_serializer: U64VarIntSerializer::new(),
->>>>>>> 343844eb
         }
     }
 }
@@ -230,20 +221,10 @@
 impl AsyncMessageSerializer {
     pub fn new() -> Self {
         Self {
-<<<<<<< HEAD
-            slot_serializer: SlotSerializer::new(
-                (Included(0), Included(u64::MAX)),
-                (Included(0), Excluded(thread_count)),
-            ),
-            amount_serializer: AmountSerializer::new(Included(0), Included(u64::MAX)),
-            u64_serializer: U64VarIntSerializer::new(Included(0), Included(u64::MAX)),
-            vec_u8_serializer: VecU8Serializer::new(Included(0), Included(u64::MAX)),
-=======
             slot_serializer: SlotSerializer::new(),
             amount_serializer: AmountSerializer::new(),
             u64_serializer: U64VarIntSerializer::new(),
             vec_u8_serializer: VecU8Serializer::new(),
->>>>>>> 343844eb
         }
     }
 }
