--- conflicted
+++ resolved
@@ -14,18 +14,10 @@
 tokio = { version = "1.11", features = ["full"] }
 tracing = "0.1"
 # custom modules
-<<<<<<< HEAD
-api-dto = { path = "../api-dto"}
-communication = { path = "../communication"}
-crypto = { path = "../crypto" }
-logging = { path = "../logging" }
-models = { path = "../models"}
-=======
 protocol-exports = {path = "../protocol-exports"}
 crypto = { path = "../crypto" }
 logging = { path = "../logging" }
 models = {path = "../models"}
->>>>>>> cd6aae55
 time = { path = "../time"}
 
 [dev-dependencies]
