// Copyright (c) 2022 MASSA LABS <info@massa.net>

use massa_hash::HashDeserializer;
use massa_models::{
    array_from_slice,
    constants::HANDSHAKE_RANDOMNESS_SIZE_BYTES,
    operation::OperationPrefixIds,
    operation::{
        OperationIds, OperationIdsDeserializer, OperationIdsSerializer,
        OperationPrefixIdsDeserializer, OperationPrefixIdsSerializer, Operations,
        OperationsDeserializer, OperationsSerializer,
    },
    wrapped::{WrappedDeserializer, WrappedSerializer},
    Block, BlockDeserializer, BlockHeader, BlockHeaderDeserializer, BlockId, Endorsement,
    EndorsementDeserializer, IpAddrDeserializer, IpAddrSerializer, Version, VersionDeserializer,
    VersionSerializer, WrappedBlock, WrappedEndorsement, WrappedHeader,
};
<<<<<<< HEAD
use massa_serialization::{
    Deserializer, SerializeError, Serializer, U32VarIntDeserializer, U32VarIntSerializer,
};
use massa_signature::{PublicKey, PublicKeyDeserializer, Signature, SignatureDeserializer};
use nom::{
    bytes::complete::take,
    error::{context, ContextError, ParseError},
    multi::length_count,
    sequence::tuple,
    IResult, Parser,
};
=======
use massa_network_exports::{AskForBlocksInfo, BlockInfoReply, ReplyForBlocksInfo};
use massa_serialization::{DeserializeError, Deserializer, Serializer};
use massa_signature::{PublicKey, Signature, PUBLIC_KEY_SIZE_BYTES, SIGNATURE_SIZE_BYTES};
>>>>>>> 20284e69
use num_enum::{IntoPrimitive, TryFromPrimitive};
use serde::{Deserialize, Serialize};
use std::net::IpAddr;
use std::ops::Bound::{Excluded, Included};

/// All messages that can be sent or received.
#[allow(clippy::large_enum_variant)]
#[derive(Debug, Serialize, Deserialize)]
pub enum Message {
    /// Initiates handshake.
    HandshakeInitiation {
        /// Our `public_key`, so the peer can decode our reply.
        public_key: PublicKey,
        /// Random data we expect the peer to sign with its `keypair`.
        /// They should send us their handshake initiation message to
        /// let us know their public key.
        random_bytes: [u8; HANDSHAKE_RANDOMNESS_SIZE_BYTES],
        version: Version,
    },
    /// Reply to a handshake initiation message.
    HandshakeReply {
        /// Signature of the received random bytes with our `keypair`.
        signature: Signature,
    },
    /// Block header
    BlockHeader(WrappedHeader),
    /// Message asking the peer for info on a list of blocks.
    AskForBlocks(Vec<(BlockId, AskForBlocksInfo)>),
    /// Message replying with info on a list of blocks.
    ReplyForBlocks(Vec<(BlockId, BlockInfoReply)>),
    /// Message asking the peer for its advertisable peers list.
    AskPeerList,
    /// Reply to a `AskPeerList` message
    /// Peers are ordered from most to less reliable.
    /// If the ip of the node that sent that message is routable,
    /// it is the first ip of the list.
    PeerList(Vec<IpAddr>),
    /// Batch of operation ids
    OperationsAnnouncement(OperationPrefixIds),
    /// Someone ask for operations.
    AskForOperations(OperationPrefixIds),
    /// A list of operations
    Operations(Operations),
    /// Endorsements
    Endorsements(Vec<WrappedEndorsement>),
}

#[derive(IntoPrimitive, Debug, Eq, PartialEq, TryFromPrimitive)]
#[repr(u32)]
pub(crate) enum MessageTypeId {
    HandshakeInitiation = 0u32,
    HandshakeReply,
    BlockHeader,
    AskForBlocks,
    AskPeerList,
    PeerList,
    Operations,
    Endorsements,
    AskForOperations,
    OperationsAnnouncement,
    ReplyForBlocks,
}

#[derive(IntoPrimitive, Debug, Eq, PartialEq, TryFromPrimitive)]
#[repr(u32)]
pub(crate) enum BlockInfoType {
    Info = 0u32,
    Operations,
    NotFound,
}

/// Basic serializer for `Message`.
pub struct MessageSerializer {
    version_serializer: VersionSerializer,
    u32_serializer: U32VarIntSerializer,
    wrapped_serializer: WrappedSerializer,
    operation_prefix_ids_serializer: OperationPrefixIdsSerializer,
    operations_serializer: OperationsSerializer,
    ip_addr_serializer: IpAddrSerializer,
}

impl MessageSerializer {
    /// Creates a new `MessageSerializer`.
    pub fn new() -> Self {
        MessageSerializer {
            version_serializer: VersionSerializer::new(),
            u32_serializer: U32VarIntSerializer::new(),
            wrapped_serializer: WrappedSerializer::new(),
            operation_prefix_ids_serializer: OperationPrefixIdsSerializer::new(),
            operations_serializer: OperationsSerializer::new(),
            ip_addr_serializer: IpAddrSerializer::new(),
        }
    }
}

impl Default for MessageSerializer {
    fn default() -> Self {
        Self::new()
    }
}

/// For more details on how incoming objects are checked for validity at this stage,
/// see their serializer in `massa-models`.
impl Serializer<Message> for MessageSerializer {
    fn serialize(&self, value: &Message, buffer: &mut Vec<u8>) -> Result<(), SerializeError> {
        match &value {
            Message::HandshakeInitiation {
                public_key,
                random_bytes,
                version,
            } => {
                self.u32_serializer
                    .serialize(&(MessageTypeId::HandshakeInitiation as u32), buffer)?;
                buffer.extend(public_key.to_bytes());
                buffer.extend(random_bytes);
                self.version_serializer.serialize(version, buffer)?;
            }
            Message::HandshakeReply { signature } => {
                self.u32_serializer
                    .serialize(&(MessageTypeId::HandshakeReply as u32), buffer)?;
                buffer.extend(signature.to_bytes());
            }
<<<<<<< HEAD
            Message::Block(block) => {
                self.u32_serializer
                    .serialize(&(MessageTypeId::Block as u32), buffer)?;
                self.wrapped_serializer.serialize(block, buffer)?;
            }
=======
>>>>>>> 20284e69
            Message::BlockHeader(header) => {
                self.u32_serializer
                    .serialize(&(MessageTypeId::BlockHeader as u32), buffer)?;
                self.wrapped_serializer.serialize(header, buffer)?;
            }
<<<<<<< HEAD
            Message::AskForBlocks(block_ids) => {
                self.u32_serializer
                    .serialize(&(MessageTypeId::AskForBlocks as u32), buffer)?;
                self.u32_serializer
                    .serialize(&(block_ids.len() as u32), buffer)?;
                for block_id in block_ids {
                    buffer.extend(block_id.0.to_bytes());
=======
            Message::AskForBlocks(list) => {
                res.extend(u32::from(MessageTypeId::AskForBlocks).to_varint_bytes());
                let list_len: u32 = list.len().try_into().map_err(|_| {
                    ModelsError::SerializeError(
                        "could not encode AskForBlocks list length as u32".into(),
                    )
                })?;
                res.extend(list_len.to_varint_bytes());
                for (hash, info) in list {
                    res.extend(hash.to_bytes());
                    let info_type = match info {
                        AskForBlocksInfo::Info => BlockInfoType::Info,
                        AskForBlocksInfo::Operations(_) => BlockInfoType::Operations,
                    };
                    res.extend(u32::from(info_type).to_varint_bytes());
                    if let AskForBlocksInfo::Operations(ids) = info {
                        let op_ids_serializer = OperationIdsSerializer::new();
                        op_ids_serializer.serialize(ids, &mut res)?;
                    }
>>>>>>> 20284e69
                }
            }
            Message::ReplyForBlocks(list) => {
                panic!("Message::ReplyForBlocks should be constructed using shared storage.");
            }
            Message::AskPeerList => {
                self.u32_serializer
                    .serialize(&(MessageTypeId::AskPeerList as u32), buffer)?;
            }
            Message::PeerList(peers) => {
                self.u32_serializer
                    .serialize(&(MessageTypeId::PeerList as u32), buffer)?;
                self.u32_serializer
                    .serialize(&(peers.len() as u32), buffer)?;
                for peer in peers {
                    self.ip_addr_serializer.serialize(peer, buffer)?;
                }
            }
<<<<<<< HEAD
            Message::BlockNotFound(block_id) => {
                self.u32_serializer
                    .serialize(&(MessageTypeId::BlockNotFound as u32), buffer)?;
                buffer.extend(block_id.0.to_bytes());
            }
            Message::OperationsAnnouncement(operation_prefix_ids) => {
                self.u32_serializer
                    .serialize(&(MessageTypeId::OperationsAnnouncement as u32), buffer)?;
                self.operation_prefix_ids_serializer
                    .serialize(operation_prefix_ids, buffer)?;
=======
            Message::AskForOperations(operation_ids) => {
                res.extend(u32::from(MessageTypeId::AskForOperations).to_varint_bytes());
                OPERATION_PREFIX_ID_SERIALIZER.serialize(operation_ids, &mut res)?;
>>>>>>> 20284e69
            }
            Message::AskForOperations(operation_prefix_ids) => {
                self.u32_serializer
                    .serialize(&(MessageTypeId::AskForOperations as u32), buffer)?;
                self.operation_prefix_ids_serializer
                    .serialize(operation_prefix_ids, buffer)?;
            }
            Message::Operations(operations) => {
                self.u32_serializer
                    .serialize(&(MessageTypeId::Operations as u32), buffer)?;
                self.operations_serializer.serialize(operations, buffer)?;
            }
            Message::Endorsements(endorsements) => {
                self.u32_serializer
                    .serialize(&(MessageTypeId::Endorsements as u32), buffer)?;
                self.u32_serializer
                    .serialize(&(endorsements.len() as u32), buffer)?;
                for endorsement in endorsements {
                    self.wrapped_serializer.serialize(endorsement, buffer)?;
                }
            }
        }
        Ok(())
    }
}

/// Basic deserializer for `Message`.
pub struct MessageDeserializer {
    public_key_deserializer: PublicKeyDeserializer,
    signature_deserializer: SignatureDeserializer,
    version_deserializer: VersionDeserializer,
    id_deserializer: U32VarIntDeserializer,
    ask_block_number_deserializer: U32VarIntDeserializer,
    peer_list_length_deserializer: U32VarIntDeserializer,
    operations_deserializer: OperationsDeserializer,
    hash_deserializer: HashDeserializer,
    block_header_deserializer: WrappedDeserializer<BlockHeader, BlockHeaderDeserializer>,
    block_deserializer: WrappedDeserializer<Block, BlockDeserializer>,
    endorsements_length_deserializer: U32VarIntDeserializer,
    endorsement_deserializer: WrappedDeserializer<Endorsement, EndorsementDeserializer>,
    operation_prefix_ids_deserializer: OperationPrefixIdsDeserializer,
    ip_addr_deserializer: IpAddrDeserializer,
}

impl MessageDeserializer {
    /// Creates a new `MessageDeserializer`.
    #[allow(clippy::too_many_arguments)]
    pub fn new(
        thread_count: u8,
        endorsement_count: u32,
        max_advertise_length: u32,
        max_ask_block: u32,
        max_operations_per_block: u32,
        max_operations_per_message: u32,
        max_endorsements_per_message: u32,
        max_datastore_value_length: u64,
        max_function_name_length: u16,
        max_parameters_size: u16,
    ) -> Self {
        MessageDeserializer {
            public_key_deserializer: PublicKeyDeserializer::new(),
            signature_deserializer: SignatureDeserializer::new(),
            version_deserializer: VersionDeserializer::new(),
            id_deserializer: U32VarIntDeserializer::new(Included(0), Included(u32::MAX)),
            ask_block_number_deserializer: U32VarIntDeserializer::new(
                Included(0),
                Included(max_ask_block),
            ),
            peer_list_length_deserializer: U32VarIntDeserializer::new(
                Included(0),
                Excluded(max_advertise_length),
            ),
            operations_deserializer: OperationsDeserializer::new(
                max_operations_per_block,
                max_datastore_value_length,
                max_function_name_length,
                max_parameters_size,
            ),
            hash_deserializer: HashDeserializer::new(),
            block_deserializer: WrappedDeserializer::new(BlockDeserializer::new(
                thread_count,
                max_operations_per_block,
                endorsement_count,
                max_datastore_value_length,
                max_function_name_length,
                max_parameters_size,
            )),
            block_header_deserializer: WrappedDeserializer::new(BlockHeaderDeserializer::new(
                thread_count,
                endorsement_count,
            )),
            endorsements_length_deserializer: U32VarIntDeserializer::new(
                Included(0),
                Excluded(max_endorsements_per_message),
            ),
            endorsement_deserializer: WrappedDeserializer::new(EndorsementDeserializer::new(
                thread_count,
                endorsement_count,
            )),
            operation_prefix_ids_deserializer: OperationPrefixIdsDeserializer::new(
                max_operations_per_message,
            ),
            ip_addr_deserializer: IpAddrDeserializer::new(),
        }
    }
}

impl Deserializer<Message> for MessageDeserializer {
    fn deserialize<'a, E: ParseError<&'a [u8]> + ContextError<&'a [u8]>>(
        &self,
        buffer: &'a [u8],
    ) -> IResult<&'a [u8], Message, E> {
        context("Failed Message deserialization", |buffer| {
            let (input, id) = self.id_deserializer.deserialize(buffer)?;
            let id = MessageTypeId::try_from(id).map_err(|_| {
                nom::Err::Error(ParseError::from_error_kind(
                    buffer,
                    nom::error::ErrorKind::Eof,
                ))
            })?;
            match id {
                MessageTypeId::HandshakeInitiation => context(
                    "Failed HandshakeInitiation deserialization",
                    tuple((
                        context("Failed public_key deserialization", |input| {
                            self.public_key_deserializer.deserialize(input)
                        }),
                        context(
                            "Failed random_bytes deserialization",
                            take(HANDSHAKE_RANDOMNESS_SIZE_BYTES),
                        ),
                        context("Failed version deserialization", |input| {
                            self.version_deserializer.deserialize(input)
                        }),
                    ))
                    .map(|(public_key, random_bytes, version)| {
                        // Unwrap safety: we checked above that we took enough bytes
                        Message::HandshakeInitiation {
                            public_key,
                            random_bytes: array_from_slice(random_bytes).unwrap(),
                            version,
                        }
                    }),
                )
                .parse(input),
                MessageTypeId::HandshakeReply => {
                    context("Failed HandshakeReply deserialization", |input| {
                        self.signature_deserializer.deserialize(input)
                    })
                    .map(|signature| Message::HandshakeReply { signature })
                    .parse(input)
                }
<<<<<<< HEAD
                MessageTypeId::Block => context("Failed Block deserialization", |input| {
                    self.block_deserializer.deserialize(input)
                })
                .map(Message::Block)
                .parse(input),
                MessageTypeId::BlockHeader => {
                    context("Failed BlockHeader deserialization", |input| {
                        self.block_header_deserializer.deserialize(input)
                    })
                    .map(Message::BlockHeader)
                    .parse(input)
                }
                MessageTypeId::AskForBlocks => context(
                    "Failed AskForBlocks deserialization",
                    length_count(
                        context("Failed length deserialization", |input| {
                            self.ask_block_number_deserializer.deserialize(input)
                        }),
                        context("Failed blockId deserialization", |input| {
                            self.hash_deserializer
                                .deserialize(input)
                                .map(|(rest, id)| (rest, BlockId(id)))
                        }),
                    ),
                )
                .map(Message::AskForBlocks)
                .parse(input),
                MessageTypeId::AskPeerList => Ok((input, Message::AskPeerList)),
                MessageTypeId::PeerList => context(
                    "Failed PeerList deserialization",
                    length_count(
                        context("Failed length deserialization", |input| {
                            self.peer_list_length_deserializer.deserialize(input)
                        }),
                        context("Failed peer deserialization", |input| {
                            self.ip_addr_deserializer.deserialize(input)
                        }),
                    ),
                )
                .map(Message::PeerList)
                .parse(input),
                MessageTypeId::BlockNotFound => {
                    context("Failed BlockNotFound deserialization", |input| {
                        self.hash_deserializer.deserialize(input)
                    })
                    .map(|block_id| Message::BlockNotFound(BlockId(block_id)))
                    .parse(input)
                }
                MessageTypeId::Operations => {
                    context("Failed Operations deserialization", |input| {
                        self.operations_deserializer.deserialize(input)
                    })
                    .map(Message::Operations)
                    .parse(input)
=======
            }
            MessageTypeId::HandshakeReply => {
                let signature = Signature::from_bytes(&array_from_slice(&buffer[cursor..])?)?;
                cursor += SIGNATURE_SIZE_BYTES;
                Message::HandshakeReply { signature }
            }
            MessageTypeId::BlockHeader => {
                let (rest, header): (&[u8], WrappedHeader) =
                    WRAPPED_BLOCK_HEADER_DESERIALIZER.deserialize(&buffer[cursor..])?;
                cursor += buffer[cursor..].len() - rest.len();
                Message::BlockHeader(header)
            }
            MessageTypeId::AskForBlocks => {
                let (length, delta) =
                    u32::from_varint_bytes_bounded(&buffer[cursor..], max_ask_blocks_per_message)?;
                cursor += delta;
                let mut list = Vec::with_capacity(length as usize);
                for _ in 0..length {
                    let b_id = BlockId::from_bytes(&array_from_slice(&buffer[cursor..])?);
                    cursor += BLOCK_ID_SIZE_BYTES;

                    let (info_type_raw, delta) = u32::from_varint_bytes(&buffer[cursor..])?;
                    cursor += delta;

                    let info_type: BlockInfoType = info_type_raw.try_into().map_err(|_| {
                        ModelsError::DeserializeError("invalid block info type".into())
                    })?;

                    match info_type {
                        BlockInfoType::Info => {
                            list.push((b_id, AskForBlocksInfo::Info));
                        }
                        BlockInfoType::Operations => {
                            let op_ids_deserializer = OperationIdsDeserializer::new();
                            let (rest, op_ids) =
                                op_ids_deserializer.deserialize(&buffer[cursor..])?;
                            cursor += buffer[cursor..].len() - rest.len();
                            list.push((b_id, AskForBlocksInfo::Operations(op_ids)));
                        }
                        BlockInfoType::NotFound => {
                            return Err(ModelsError::DeserializeError(
                                "invalid block info type".into(),
                            ))
                        }
                    }
                }
                Message::AskForBlocks(list)
            }
            MessageTypeId::ReplyForBlocks => {
                let (length, delta) =
                    u32::from_varint_bytes_bounded(&buffer[cursor..], max_ask_blocks_per_message)?;
                cursor += delta;
                let mut list = Vec::with_capacity(length as usize);
                for _ in 0..length {
                    let b_id = BlockId::from_bytes(&array_from_slice(&buffer[cursor..])?);
                    cursor += BLOCK_ID_SIZE_BYTES;

                    let (info_type_raw, delta) = u32::from_varint_bytes(&buffer[cursor..])?;
                    cursor += delta;

                    let info_type: BlockInfoType = info_type_raw.try_into().map_err(|_| {
                        ModelsError::DeserializeError("invalid block info type".into())
                    })?;

                    match info_type {
                        BlockInfoType::Info => {
                            let op_ids_deserializer = OperationIdsDeserializer::new();
                            let (rest, op_ids) =
                                op_ids_deserializer.deserialize(&buffer[cursor..])?;
                            cursor += buffer[cursor..].len() - rest.len();
                            list.push((b_id, BlockInfoReply::Info(op_ids)));
                        }
                        BlockInfoType::Operations => {
                            let ops_deserializer = OperationsDeserializer::new();
                            let (rest, ops) = ops_deserializer.deserialize(&buffer[cursor..])?;
                            cursor += buffer[cursor..].len() - rest.len();
                            list.push((b_id, BlockInfoReply::Operations(ops)));
                        }
                        BlockInfoType::NotFound => {
                            list.push((b_id, BlockInfoReply::NotFound));
                        }
                    }
                }
                Message::ReplyForBlocks(list)
            }
            MessageTypeId::AskPeerList => Message::AskPeerList,
            MessageTypeId::PeerList => {
                // length
                let (length, delta) =
                    u32::from_varint_bytes_bounded(&buffer[cursor..], max_peer_list_length)?;
                cursor += delta;
                // peer list
                let mut peers: Vec<IpAddr> = Vec::with_capacity(length as usize);
                for _ in 0..length {
                    let (rest, ip) = IP_DESERIALIZER
                        .deserialize::<DeserializeError>(&buffer[cursor..])
                        .map_err(|_| {
                            ModelsError::DeserializeError(
                                "Failed to deserialize IpAddr".to_string(),
                            )
                        })?;
                    cursor += buffer[cursor..].len() - rest.len();
                    peers.push(ip);
                }
                Message::PeerList(peers)
            }
            MessageTypeId::Operations => {
                let (rest, operations) = OPERATIONS_DESERIALIZER.deserialize(&buffer[cursor..])?;
                cursor += buffer[cursor..].len() - rest.len();
                Message::Operations(operations)
            }
            MessageTypeId::AskForOperations => {
                let (rest, operation_prefix_ids) =
                    OPERATION_PREFIX_ID_DESERIALIZER.deserialize(&buffer[cursor..])?;
                cursor += buffer[cursor..].len() - rest.len();
                Message::AskForOperations(operation_prefix_ids)
            }
            MessageTypeId::OperationsAnnouncement => {
                let (rest, operation_prefix_ids) =
                    OPERATION_PREFIX_ID_DESERIALIZER.deserialize(&buffer[cursor..])?;
                cursor += buffer[cursor..].len() - rest.len();
                Message::OperationsAnnouncement(operation_prefix_ids)
            }
            MessageTypeId::Endorsements => {
                // length
                let (length, delta) = u32::from_varint_bytes_bounded(
                    &buffer[cursor..],
                    max_endorsements_per_message,
                )?;
                cursor += delta;
                // operations
                let mut endorsements = Vec::with_capacity(length as usize);
                let endorsement_deserializer = maybe_static::maybe_static!(
                    Some(max_endorsements_per_message),
                    WrappedDeserializer<Endorsement, EndorsementDeserializer>,
                    |max: u32| WrappedDeserializer::new(EndorsementDeserializer::new(max))
                )?;
                for _ in 0..length {
                    let (rest, endorsement) =
                        endorsement_deserializer.deserialize(&buffer[cursor..])?;
                    cursor += buffer[cursor..].len() - rest.len();
                    endorsements.push(endorsement);
>>>>>>> 20284e69
                }
                MessageTypeId::AskForOperations => {
                    context("Failed AskForOperations deserialization", |input| {
                        self.operation_prefix_ids_deserializer.deserialize(input)
                    })
                    .map(Message::AskForOperations)
                    .parse(input)
                }
                MessageTypeId::OperationsAnnouncement => {
                    context("Failed OperationsAnnouncement deserialization", |input| {
                        self.operation_prefix_ids_deserializer.deserialize(input)
                    })
                    .map(Message::OperationsAnnouncement)
                    .parse(input)
                }
                MessageTypeId::Endorsements => context(
                    "Failed Endorsements deserialization",
                    length_count(
                        context("Failed length deserialization", |input| {
                            self.endorsements_length_deserializer.deserialize(input)
                        }),
                        context("Failed endorsement deserialization", |input| {
                            self.endorsement_deserializer.deserialize(input)
                        }),
                    ),
                )
                .map(Message::Endorsements)
                .parse(input),
            }
        })
        .parse(buffer)
    }
}

#[cfg(test)]
mod tests {
    use super::*;
    use massa_models::constants::{
        default::{MAX_DATASTORE_VALUE_LENGTH, MAX_FUNCTION_NAME_LENGTH, MAX_PARAMETERS_SIZE},
        ENDORSEMENT_COUNT, MAX_ADVERTISE_LENGTH, MAX_ASK_BLOCKS_PER_MESSAGE,
        MAX_ENDORSEMENTS_PER_MESSAGE, MAX_OPERATIONS_PER_BLOCK, MAX_OPERATIONS_PER_MESSAGE,
        THREAD_COUNT,
    };
    use massa_serialization::DeserializeError;
    use massa_signature::KeyPair;
    use rand::{prelude::StdRng, RngCore, SeedableRng};
    use serial_test::serial;
    use std::str::FromStr;

    #[test]
    #[serial]
    fn test_ser_deser() {
        let message_serializer = MessageSerializer::new();
        let message_deserializer = MessageDeserializer::new(
            THREAD_COUNT,
            ENDORSEMENT_COUNT,
            MAX_ADVERTISE_LENGTH,
            MAX_ASK_BLOCKS_PER_MESSAGE,
            MAX_OPERATIONS_PER_BLOCK,
            MAX_OPERATIONS_PER_MESSAGE,
            MAX_ENDORSEMENTS_PER_MESSAGE,
            MAX_DATASTORE_VALUE_LENGTH,
            MAX_FUNCTION_NAME_LENGTH,
            MAX_PARAMETERS_SIZE,
        );
        let mut random_bytes = [0u8; 32];
        StdRng::from_entropy().fill_bytes(&mut random_bytes);
        let keypair = KeyPair::generate();
        let msg = Message::HandshakeInitiation {
            public_key: keypair.get_public_key(),
            random_bytes,
            version: Version::from_str("TEST.1.2").unwrap(),
        };
        let mut ser = Vec::new();
        message_serializer.serialize(&msg, &mut ser).unwrap();
        let (_, deser) = message_deserializer
            .deserialize::<DeserializeError>(&ser)
            .unwrap();
        match (msg, deser) {
            (
                Message::HandshakeInitiation {
                    public_key: pk1,
                    random_bytes: rb1,
                    version: v1,
                },
                Message::HandshakeInitiation {
                    public_key,
                    random_bytes,
                    version,
                },
            ) => {
                assert_eq!(pk1, public_key);
                assert_eq!(rb1, random_bytes);
                assert_eq!(v1, version);
            }
            _ => panic!("unexpected message"),
        }
    }
}<|MERGE_RESOLUTION|>--- conflicted
+++ resolved
@@ -6,16 +6,15 @@
     constants::HANDSHAKE_RANDOMNESS_SIZE_BYTES,
     operation::OperationPrefixIds,
     operation::{
-        OperationIds, OperationIdsDeserializer, OperationIdsSerializer,
-        OperationPrefixIdsDeserializer, OperationPrefixIdsSerializer, Operations,
-        OperationsDeserializer, OperationsSerializer,
+        OperationIdsDeserializer, OperationIdsSerializer, OperationPrefixIdsDeserializer,
+        OperationPrefixIdsSerializer, Operations, OperationsDeserializer, OperationsSerializer,
     },
     wrapped::{WrappedDeserializer, WrappedSerializer},
-    Block, BlockDeserializer, BlockHeader, BlockHeaderDeserializer, BlockId, Endorsement,
-    EndorsementDeserializer, IpAddrDeserializer, IpAddrSerializer, Version, VersionDeserializer,
-    VersionSerializer, WrappedBlock, WrappedEndorsement, WrappedHeader,
+    BlockHeader, BlockHeaderDeserializer, BlockId, Endorsement, EndorsementDeserializer,
+    IpAddrDeserializer, IpAddrSerializer, Version, VersionDeserializer, VersionSerializer,
+    WrappedEndorsement, WrappedHeader,
 };
-<<<<<<< HEAD
+use massa_network_exports::{AskForBlocksInfo, BlockInfoReply};
 use massa_serialization::{
     Deserializer, SerializeError, Serializer, U32VarIntDeserializer, U32VarIntSerializer,
 };
@@ -27,11 +26,6 @@
     sequence::tuple,
     IResult, Parser,
 };
-=======
-use massa_network_exports::{AskForBlocksInfo, BlockInfoReply, ReplyForBlocksInfo};
-use massa_serialization::{DeserializeError, Deserializer, Serializer};
-use massa_signature::{PublicKey, Signature, PUBLIC_KEY_SIZE_BYTES, SIGNATURE_SIZE_BYTES};
->>>>>>> 20284e69
 use num_enum::{IntoPrimitive, TryFromPrimitive};
 use serde::{Deserialize, Serialize};
 use std::net::IpAddr;
@@ -154,51 +148,31 @@
                     .serialize(&(MessageTypeId::HandshakeReply as u32), buffer)?;
                 buffer.extend(signature.to_bytes());
             }
-<<<<<<< HEAD
-            Message::Block(block) => {
-                self.u32_serializer
-                    .serialize(&(MessageTypeId::Block as u32), buffer)?;
-                self.wrapped_serializer.serialize(block, buffer)?;
-            }
-=======
->>>>>>> 20284e69
             Message::BlockHeader(header) => {
                 self.u32_serializer
                     .serialize(&(MessageTypeId::BlockHeader as u32), buffer)?;
                 self.wrapped_serializer.serialize(header, buffer)?;
             }
-<<<<<<< HEAD
-            Message::AskForBlocks(block_ids) => {
+            Message::AskForBlocks(list) => {
                 self.u32_serializer
                     .serialize(&(MessageTypeId::AskForBlocks as u32), buffer)?;
                 self.u32_serializer
-                    .serialize(&(block_ids.len() as u32), buffer)?;
-                for block_id in block_ids {
-                    buffer.extend(block_id.0.to_bytes());
-=======
-            Message::AskForBlocks(list) => {
-                res.extend(u32::from(MessageTypeId::AskForBlocks).to_varint_bytes());
-                let list_len: u32 = list.len().try_into().map_err(|_| {
-                    ModelsError::SerializeError(
-                        "could not encode AskForBlocks list length as u32".into(),
-                    )
-                })?;
-                res.extend(list_len.to_varint_bytes());
+                    .serialize(&(list.len() as u32), buffer)?;
                 for (hash, info) in list {
-                    res.extend(hash.to_bytes());
+                    buffer.extend(hash.to_bytes());
                     let info_type = match info {
                         AskForBlocksInfo::Info => BlockInfoType::Info,
                         AskForBlocksInfo::Operations(_) => BlockInfoType::Operations,
                     };
-                    res.extend(u32::from(info_type).to_varint_bytes());
+                    self.u32_serializer
+                        .serialize(&u32::from(info_type), buffer)?;
                     if let AskForBlocksInfo::Operations(ids) = info {
                         let op_ids_serializer = OperationIdsSerializer::new();
-                        op_ids_serializer.serialize(ids, &mut res)?;
+                        op_ids_serializer.serialize(&ids, buffer)?;
                     }
->>>>>>> 20284e69
-                }
-            }
-            Message::ReplyForBlocks(list) => {
+                }
+            }
+            Message::ReplyForBlocks(_list) => {
                 panic!("Message::ReplyForBlocks should be constructed using shared storage.");
             }
             Message::AskPeerList => {
@@ -214,22 +188,11 @@
                     self.ip_addr_serializer.serialize(peer, buffer)?;
                 }
             }
-<<<<<<< HEAD
-            Message::BlockNotFound(block_id) => {
-                self.u32_serializer
-                    .serialize(&(MessageTypeId::BlockNotFound as u32), buffer)?;
-                buffer.extend(block_id.0.to_bytes());
-            }
             Message::OperationsAnnouncement(operation_prefix_ids) => {
                 self.u32_serializer
                     .serialize(&(MessageTypeId::OperationsAnnouncement as u32), buffer)?;
                 self.operation_prefix_ids_serializer
                     .serialize(operation_prefix_ids, buffer)?;
-=======
-            Message::AskForOperations(operation_ids) => {
-                res.extend(u32::from(MessageTypeId::AskForOperations).to_varint_bytes());
-                OPERATION_PREFIX_ID_SERIALIZER.serialize(operation_ids, &mut res)?;
->>>>>>> 20284e69
             }
             Message::AskForOperations(operation_prefix_ids) => {
                 self.u32_serializer
@@ -267,10 +230,10 @@
     operations_deserializer: OperationsDeserializer,
     hash_deserializer: HashDeserializer,
     block_header_deserializer: WrappedDeserializer<BlockHeader, BlockHeaderDeserializer>,
-    block_deserializer: WrappedDeserializer<Block, BlockDeserializer>,
     endorsements_length_deserializer: U32VarIntDeserializer,
     endorsement_deserializer: WrappedDeserializer<Endorsement, EndorsementDeserializer>,
     operation_prefix_ids_deserializer: OperationPrefixIdsDeserializer,
+    operation_ids_deserializer: OperationIdsDeserializer,
     ip_addr_deserializer: IpAddrDeserializer,
 }
 
@@ -287,7 +250,7 @@
         max_endorsements_per_message: u32,
         max_datastore_value_length: u64,
         max_function_name_length: u16,
-        max_parameters_size: u16,
+        max_parameters_size: u32,
     ) -> Self {
         MessageDeserializer {
             public_key_deserializer: PublicKeyDeserializer::new(),
@@ -309,14 +272,6 @@
                 max_parameters_size,
             ),
             hash_deserializer: HashDeserializer::new(),
-            block_deserializer: WrappedDeserializer::new(BlockDeserializer::new(
-                thread_count,
-                max_operations_per_block,
-                endorsement_count,
-                max_datastore_value_length,
-                max_function_name_length,
-                max_parameters_size,
-            )),
             block_header_deserializer: WrappedDeserializer::new(BlockHeaderDeserializer::new(
                 thread_count,
                 endorsement_count,
@@ -332,6 +287,7 @@
             operation_prefix_ids_deserializer: OperationPrefixIdsDeserializer::new(
                 max_operations_per_message,
             ),
+            operation_ids_deserializer: OperationIdsDeserializer::new(max_operations_per_message),
             ip_addr_deserializer: IpAddrDeserializer::new(),
         }
     }
@@ -382,12 +338,6 @@
                     .map(|signature| Message::HandshakeReply { signature })
                     .parse(input)
                 }
-<<<<<<< HEAD
-                MessageTypeId::Block => context("Failed Block deserialization", |input| {
-                    self.block_deserializer.deserialize(input)
-                })
-                .map(Message::Block)
-                .parse(input),
                 MessageTypeId::BlockHeader => {
                     context("Failed BlockHeader deserialization", |input| {
                         self.block_header_deserializer.deserialize(input)
@@ -401,14 +351,91 @@
                         context("Failed length deserialization", |input| {
                             self.ask_block_number_deserializer.deserialize(input)
                         }),
-                        context("Failed blockId deserialization", |input| {
-                            self.hash_deserializer
-                                .deserialize(input)
-                                .map(|(rest, id)| (rest, BlockId(id)))
-                        }),
+                        context(
+                            "Failed blockId deserialization",
+                            tuple((
+                                |input| {
+                                    self.hash_deserializer
+                                        .deserialize(input)
+                                        .map(|(rest, id)| (rest, BlockId(id)))
+                                },
+                                |input| {
+                                    let (rest, raw_id) = self.id_deserializer.deserialize(input)?;
+                                    let info_type: BlockInfoType =
+                                        raw_id.try_into().map_err(|_| {
+                                            nom::Err::Error(ParseError::from_error_kind(
+                                                buffer,
+                                                nom::error::ErrorKind::Digit,
+                                            ))
+                                        })?;
+                                    match info_type {
+                                        BlockInfoType::Info => Ok((rest, AskForBlocksInfo::Info)),
+                                        BlockInfoType::Operations => self
+                                            .operation_ids_deserializer
+                                            .deserialize(rest)
+                                            .map(|(rest, operation_ids)| {
+                                                (rest, AskForBlocksInfo::Operations(operation_ids))
+                                            }),
+                                        BlockInfoType::NotFound => {
+                                            Err(nom::Err::Error(ParseError::from_error_kind(
+                                                buffer,
+                                                nom::error::ErrorKind::Digit,
+                                            )))
+                                        }
+                                    }
+                                },
+                            )),
+                        ),
                     ),
                 )
                 .map(Message::AskForBlocks)
+                .parse(input),
+                MessageTypeId::ReplyForBlocks => context(
+                    "Failed ReplyForBlocks deserialization",
+                    length_count(
+                        context("Failed length deserialization", |input| {
+                            self.ask_block_number_deserializer.deserialize(input)
+                        }),
+                        context(
+                            "Failed blockId deserialization",
+                            tuple((
+                                |input| {
+                                    self.hash_deserializer
+                                        .deserialize(input)
+                                        .map(|(rest, id)| (rest, BlockId(id)))
+                                },
+                                |input| {
+                                    let (rest, raw_id) = self.id_deserializer.deserialize(input)?;
+                                    let info_type: BlockInfoType =
+                                        raw_id.try_into().map_err(|_| {
+                                            nom::Err::Error(ParseError::from_error_kind(
+                                                buffer,
+                                                nom::error::ErrorKind::Digit,
+                                            ))
+                                        })?;
+                                    match info_type {
+                                        BlockInfoType::Info => self
+                                            .operation_ids_deserializer
+                                            .deserialize(rest)
+                                            .map(|(rest, operation_ids)| {
+                                                (rest, BlockInfoReply::Info(operation_ids))
+                                            }),
+                                        BlockInfoType::Operations => self
+                                            .operations_deserializer
+                                            .deserialize(rest)
+                                            .map(|(rest, operations)| {
+                                                (rest, BlockInfoReply::Operations(operations))
+                                            }),
+                                        BlockInfoType::NotFound => {
+                                            Ok((rest, BlockInfoReply::NotFound))
+                                        }
+                                    }
+                                },
+                            )),
+                        ),
+                    ),
+                )
+                .map(Message::ReplyForBlocks)
                 .parse(input),
                 MessageTypeId::AskPeerList => Ok((input, Message::AskPeerList)),
                 MessageTypeId::PeerList => context(
@@ -424,163 +451,12 @@
                 )
                 .map(Message::PeerList)
                 .parse(input),
-                MessageTypeId::BlockNotFound => {
-                    context("Failed BlockNotFound deserialization", |input| {
-                        self.hash_deserializer.deserialize(input)
-                    })
-                    .map(|block_id| Message::BlockNotFound(BlockId(block_id)))
-                    .parse(input)
-                }
                 MessageTypeId::Operations => {
                     context("Failed Operations deserialization", |input| {
                         self.operations_deserializer.deserialize(input)
                     })
                     .map(Message::Operations)
                     .parse(input)
-=======
-            }
-            MessageTypeId::HandshakeReply => {
-                let signature = Signature::from_bytes(&array_from_slice(&buffer[cursor..])?)?;
-                cursor += SIGNATURE_SIZE_BYTES;
-                Message::HandshakeReply { signature }
-            }
-            MessageTypeId::BlockHeader => {
-                let (rest, header): (&[u8], WrappedHeader) =
-                    WRAPPED_BLOCK_HEADER_DESERIALIZER.deserialize(&buffer[cursor..])?;
-                cursor += buffer[cursor..].len() - rest.len();
-                Message::BlockHeader(header)
-            }
-            MessageTypeId::AskForBlocks => {
-                let (length, delta) =
-                    u32::from_varint_bytes_bounded(&buffer[cursor..], max_ask_blocks_per_message)?;
-                cursor += delta;
-                let mut list = Vec::with_capacity(length as usize);
-                for _ in 0..length {
-                    let b_id = BlockId::from_bytes(&array_from_slice(&buffer[cursor..])?);
-                    cursor += BLOCK_ID_SIZE_BYTES;
-
-                    let (info_type_raw, delta) = u32::from_varint_bytes(&buffer[cursor..])?;
-                    cursor += delta;
-
-                    let info_type: BlockInfoType = info_type_raw.try_into().map_err(|_| {
-                        ModelsError::DeserializeError("invalid block info type".into())
-                    })?;
-
-                    match info_type {
-                        BlockInfoType::Info => {
-                            list.push((b_id, AskForBlocksInfo::Info));
-                        }
-                        BlockInfoType::Operations => {
-                            let op_ids_deserializer = OperationIdsDeserializer::new();
-                            let (rest, op_ids) =
-                                op_ids_deserializer.deserialize(&buffer[cursor..])?;
-                            cursor += buffer[cursor..].len() - rest.len();
-                            list.push((b_id, AskForBlocksInfo::Operations(op_ids)));
-                        }
-                        BlockInfoType::NotFound => {
-                            return Err(ModelsError::DeserializeError(
-                                "invalid block info type".into(),
-                            ))
-                        }
-                    }
-                }
-                Message::AskForBlocks(list)
-            }
-            MessageTypeId::ReplyForBlocks => {
-                let (length, delta) =
-                    u32::from_varint_bytes_bounded(&buffer[cursor..], max_ask_blocks_per_message)?;
-                cursor += delta;
-                let mut list = Vec::with_capacity(length as usize);
-                for _ in 0..length {
-                    let b_id = BlockId::from_bytes(&array_from_slice(&buffer[cursor..])?);
-                    cursor += BLOCK_ID_SIZE_BYTES;
-
-                    let (info_type_raw, delta) = u32::from_varint_bytes(&buffer[cursor..])?;
-                    cursor += delta;
-
-                    let info_type: BlockInfoType = info_type_raw.try_into().map_err(|_| {
-                        ModelsError::DeserializeError("invalid block info type".into())
-                    })?;
-
-                    match info_type {
-                        BlockInfoType::Info => {
-                            let op_ids_deserializer = OperationIdsDeserializer::new();
-                            let (rest, op_ids) =
-                                op_ids_deserializer.deserialize(&buffer[cursor..])?;
-                            cursor += buffer[cursor..].len() - rest.len();
-                            list.push((b_id, BlockInfoReply::Info(op_ids)));
-                        }
-                        BlockInfoType::Operations => {
-                            let ops_deserializer = OperationsDeserializer::new();
-                            let (rest, ops) = ops_deserializer.deserialize(&buffer[cursor..])?;
-                            cursor += buffer[cursor..].len() - rest.len();
-                            list.push((b_id, BlockInfoReply::Operations(ops)));
-                        }
-                        BlockInfoType::NotFound => {
-                            list.push((b_id, BlockInfoReply::NotFound));
-                        }
-                    }
-                }
-                Message::ReplyForBlocks(list)
-            }
-            MessageTypeId::AskPeerList => Message::AskPeerList,
-            MessageTypeId::PeerList => {
-                // length
-                let (length, delta) =
-                    u32::from_varint_bytes_bounded(&buffer[cursor..], max_peer_list_length)?;
-                cursor += delta;
-                // peer list
-                let mut peers: Vec<IpAddr> = Vec::with_capacity(length as usize);
-                for _ in 0..length {
-                    let (rest, ip) = IP_DESERIALIZER
-                        .deserialize::<DeserializeError>(&buffer[cursor..])
-                        .map_err(|_| {
-                            ModelsError::DeserializeError(
-                                "Failed to deserialize IpAddr".to_string(),
-                            )
-                        })?;
-                    cursor += buffer[cursor..].len() - rest.len();
-                    peers.push(ip);
-                }
-                Message::PeerList(peers)
-            }
-            MessageTypeId::Operations => {
-                let (rest, operations) = OPERATIONS_DESERIALIZER.deserialize(&buffer[cursor..])?;
-                cursor += buffer[cursor..].len() - rest.len();
-                Message::Operations(operations)
-            }
-            MessageTypeId::AskForOperations => {
-                let (rest, operation_prefix_ids) =
-                    OPERATION_PREFIX_ID_DESERIALIZER.deserialize(&buffer[cursor..])?;
-                cursor += buffer[cursor..].len() - rest.len();
-                Message::AskForOperations(operation_prefix_ids)
-            }
-            MessageTypeId::OperationsAnnouncement => {
-                let (rest, operation_prefix_ids) =
-                    OPERATION_PREFIX_ID_DESERIALIZER.deserialize(&buffer[cursor..])?;
-                cursor += buffer[cursor..].len() - rest.len();
-                Message::OperationsAnnouncement(operation_prefix_ids)
-            }
-            MessageTypeId::Endorsements => {
-                // length
-                let (length, delta) = u32::from_varint_bytes_bounded(
-                    &buffer[cursor..],
-                    max_endorsements_per_message,
-                )?;
-                cursor += delta;
-                // operations
-                let mut endorsements = Vec::with_capacity(length as usize);
-                let endorsement_deserializer = maybe_static::maybe_static!(
-                    Some(max_endorsements_per_message),
-                    WrappedDeserializer<Endorsement, EndorsementDeserializer>,
-                    |max: u32| WrappedDeserializer::new(EndorsementDeserializer::new(max))
-                )?;
-                for _ in 0..length {
-                    let (rest, endorsement) =
-                        endorsement_deserializer.deserialize(&buffer[cursor..])?;
-                    cursor += buffer[cursor..].len() - rest.len();
-                    endorsements.push(endorsement);
->>>>>>> 20284e69
                 }
                 MessageTypeId::AskForOperations => {
                     context("Failed AskForOperations deserialization", |input| {
