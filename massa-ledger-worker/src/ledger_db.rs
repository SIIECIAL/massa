--- conflicted
+++ resolved
@@ -10,35 +10,16 @@
     serialization::{VecU8Deserializer, VecU8Serializer},
     slot::{Slot, SlotSerializer},
 };
+use massa_models::config::LEDGER_PART_SIZE_MESSAGE_BYTES;
+use std::fmt::Debug;
 use massa_serialization::{Deserializer, Serializer};
 use nom::multi::many0;
 use nom::sequence::tuple;
-<<<<<<< HEAD
-use rocksdb::{
-    ColumnFamilyDescriptor, Direction, IteratorMode, Options, ReadOptions, WriteBatch, DB,
-};
-use std::collections::{BTreeSet, HashMap};
-use std::fmt::Debug;
-=======
 use std::collections::{BTreeMap, BTreeSet, HashMap};
->>>>>>> 07579caf
 use std::ops::Bound;
 use std::path::PathBuf;
 use std::rc::Rc;
 
-<<<<<<< HEAD
-#[cfg(feature = "testing")]
-use massa_models::amount::{Amount, AmountDeserializer};
-
-const LEDGER_CF: &str = "ledger";
-const METADATA_CF: &str = "metadata";
-const OPEN_ERROR: &str = "critical: rocksdb open operation failed";
-const CRUD_ERROR: &str = "critical: rocksdb crud operation failed";
-const CF_ERROR: &str = "critical: rocksdb column family operation failed";
-const SLOT_KEY: &[u8; 1] = b"s";
-
-=======
->>>>>>> 07579caf
 /// Ledger sub entry enum
 pub enum LedgerSubEntry {
     /// Sequential Balance
@@ -54,9 +35,8 @@
 /// Disk ledger DB module
 ///
 /// Contains a RocksDB DB instance
-<<<<<<< HEAD
 pub(crate) struct LedgerDB {
-    db: DB,
+    db: BTreeMap<Vec<u8>, Vec<u8>>,
     thread_count: u8,
     amount_serializer: AmountSerializer,
     slot_serializer: SlotSerializer,
@@ -71,10 +51,6 @@
         write!(f, "{:#?}", self.db)
     }
 }
-=======
-#[derive(Debug)]
-pub(crate) struct LedgerDB(BTreeMap<Vec<u8>, Vec<u8>>);
->>>>>>> 07579caf
 
 /// For a given start prefix (inclusive), returns the correct end prefix (non-inclusive).
 /// This assumes the key bytes are ordered in lexicographical order.
@@ -104,29 +80,14 @@
     ///
     /// # Arguments
     /// * path: path to the desired disk ledger db directory
-<<<<<<< HEAD
     pub fn new(
         path: PathBuf,
         thread_count: u8,
         max_datastore_key_length: u8,
         ledger_part_size_message_bytes: u64,
     ) -> Self {
-        let mut db_opts = Options::default();
-        db_opts.create_if_missing(true);
-        db_opts.create_missing_column_families(true);
-
-        let db = DB::open_cf_descriptors(
-            &db_opts,
-            path,
-            vec![
-                ColumnFamilyDescriptor::new(LEDGER_CF, Options::default()),
-                ColumnFamilyDescriptor::new(METADATA_CF, Options::default()),
-            ],
-        )
-        .expect(OPEN_ERROR);
-
         LedgerDB {
-            db,
+            db: BTreeMap::default(),
             thread_count,
             amount_serializer: AmountSerializer::new(),
             slot_serializer: SlotSerializer::new(),
@@ -138,33 +99,15 @@
                 Bound::Included(Amount::MAX),
             ),
         }
-=======
-    pub fn new(_path: PathBuf) -> Self {
-        LedgerDB(BTreeMap::default())
->>>>>>> 07579caf
     }
 
     /// Loads the initial disk ledger
     ///
     /// # Arguments
-<<<<<<< HEAD
     pub fn load_initial_ledger(&mut self, initial_ledger: HashMap<Address, LedgerEntry>) {
-        let mut batch = WriteBatch::default();
-=======
-    /// * initial_ledger: initial entries to put in the disk
-    pub fn set_initial_ledger(&mut self, initial_ledger: HashMap<Address, LedgerEntry>) {
->>>>>>> 07579caf
         for (address, entry) in initial_ledger {
             self.put_entry(&address, entry);
         }
-<<<<<<< HEAD
-        self.set_metadata(
-            Slot::new(0, self.thread_count.saturating_sub(1)),
-            &mut batch,
-        );
-        self.write_batch(batch);
-=======
->>>>>>> 07579caf
     }
 
     /// Allows applying `LedgerChanges` to the disk ledger
@@ -194,35 +137,6 @@
                 }
             }
         }
-<<<<<<< HEAD
-        // set the associated slot in metadata
-        self.set_metadata(slot, &mut batch);
-        // write the batch
-        self.write_batch(batch);
-    }
-
-    /// Apply the given operation batch to the disk ledger.
-    ///
-    /// NOTE: the batch is not saved within the object because it cannot be shared between threads safely
-    fn write_batch(&self, batch: WriteBatch) {
-        self.db.write(batch).expect(CRUD_ERROR);
-    }
-
-    /// Set the disk ledger metadata
-    ///
-    /// # Arguments
-    /// * slot: associated slot of the current ledger
-    /// * batch: the given operation batch to update
-    ///
-    /// NOTE: right now the metadata is only a Slot, use a struct in the future
-    fn set_metadata(&self, slot: Slot, batch: &mut WriteBatch) {
-        let handle = self.db.cf_handle(METADATA_CF).expect(CF_ERROR);
-        let mut bytes = Vec::new();
-        // Slot serialization never fails
-        self.slot_serializer.serialize(&slot, &mut bytes).unwrap();
-        batch.put_cf(handle, SLOT_KEY, bytes);
-=======
->>>>>>> 07579caf
     }
 
     /// Add every sub-entry individually for a given entry.
@@ -231,42 +145,27 @@
     /// * addr: associated address
     /// * ledger_entry: complete entry to be added
     /// * batch: the given operation batch to update
-<<<<<<< HEAD
-    fn put_entry(&mut self, addr: &Address, ledger_entry: LedgerEntry, batch: &mut WriteBatch) {
-        let handle = self.db.cf_handle(LEDGER_CF).expect(CF_ERROR);
-        // note that Amount serialization never fails
-        let mut bytes_parallel_balance = Vec::new();
-        self.amount_serializer
-            .serialize(&ledger_entry.parallel_balance, &mut bytes_parallel_balance)
-            .unwrap();
-        let mut bytes_sequential_balance = Vec::new();
-        self.amount_serializer
-            .serialize(
-                &ledger_entry.sequential_balance,
-                &mut bytes_sequential_balance,
-            )
-            .unwrap();
-        // sequential balance
-        batch.put_cf(handle, seq_balance_key!(addr), bytes_sequential_balance);
-
-        // parallel balance
-        batch.put_cf(handle, par_balance_key!(addr), bytes_parallel_balance);
-=======
     fn put_entry(&mut self, addr: &Address, ledger_entry: LedgerEntry) {
         // balance
-        // Amount::to_bytes_compact() never fails
-        self.0.insert(
-            balance_key!(addr),
-            ledger_entry.parallel_balance.to_bytes_compact().unwrap(),
+        let mut buffer = Vec::new();
+        self.amount_serializer.serialize(&ledger_entry.sequential_balance, &mut buffer);
+        self.db.insert(
+            seq_balance_key!(addr),
+            buffer,
         );
->>>>>>> 07579caf
-
+
+        let mut buffer = Vec::new();
+        self.amount_serializer.serialize(&ledger_entry.parallel_balance, &mut buffer);
+        self.db.insert(
+            par_balance_key!(addr),
+            buffer
+        );
         // bytecode
-        self.0.insert(bytecode_key!(addr), ledger_entry.bytecode);
+        self.db.insert(bytecode_key!(addr), ledger_entry.bytecode);
 
         // datastore
         for (hash, entry) in ledger_entry.datastore {
-            self.0.insert(data_key!(addr, hash), entry);
+            self.db.insert(data_key!(addr, hash), entry);
         }
     }
 
@@ -279,32 +178,11 @@
     /// # Returns
     /// An Option of the sub-entry value as bytes
     pub fn get_sub_entry(&self, addr: &Address, ty: LedgerSubEntry) -> Option<Vec<u8>> {
-<<<<<<< HEAD
-        let handle = self.db.cf_handle(LEDGER_CF).expect(CF_ERROR);
-
         match ty {
-            LedgerSubEntry::SeqBalance => self
-                .db
-                .get_cf(handle, seq_balance_key!(addr))
-                .expect(CRUD_ERROR),
-            LedgerSubEntry::ParBalance => self
-                .db
-                .get_cf(handle, par_balance_key!(addr))
-                .expect(CRUD_ERROR),
-            LedgerSubEntry::Bytecode => self
-                .db
-                .get_cf(handle, bytecode_key!(addr))
-                .expect(CRUD_ERROR),
-            LedgerSubEntry::Datastore(hash) => self
-                .db
-                .get_cf(handle, data_key!(addr, hash))
-                .expect(CRUD_ERROR),
-=======
-        match ty {
-            LedgerSubEntry::Balance => self.0.get(&balance_key!(addr)).cloned(),
-            LedgerSubEntry::Bytecode => self.0.get(&bytecode_key!(addr)).cloned(),
-            LedgerSubEntry::Datastore(hash) => self.0.get(&data_key!(addr, hash)).cloned(),
->>>>>>> 07579caf
+            LedgerSubEntry::ParBalance => self.db.get(&par_balance_key!(addr)).cloned(),
+            LedgerSubEntry::SeqBalance => self.db.get(&seq_balance_key!(addr)).cloned(),
+            LedgerSubEntry::Bytecode => self.db.get(&bytecode_key!(addr)).cloned(),
+            LedgerSubEntry::Datastore(hash) => self.db.get(&data_key!(addr, hash)).cloned(),
         }
     }
 
@@ -312,25 +190,9 @@
     ///
     /// # Returns
     /// A BTreeSet of the datastore keys
-<<<<<<< HEAD
-    pub fn get_datastore_keys(&self, addr: &Address) -> BTreeSet<Vec<u8>> {
-        let handle = self.db.cf_handle(LEDGER_CF).expect(CF_ERROR);
-
-        let mut opt = ReadOptions::default();
-        opt.set_iterate_upper_bound(end_prefix(data_prefix!(addr)).unwrap());
-
+    pub fn get_datastore_keys(&self, _addr: &Address) -> BTreeSet<Vec<u8>> {
         self.db
-            .iterator_cf_opt(
-                handle,
-                opt,
-                IteratorMode::From(data_prefix!(addr), Direction::Forward),
-            )
-            .flatten()
-=======
-    pub fn get_datastore_keys(&self, _addr: &Address) -> BTreeSet<Vec<u8>> {
-        self.0
             .iter()
->>>>>>> 07579caf
             .map(|(key, _)| key.split_at(ADDRESS_SIZE_BYTES + 1).1.to_vec())
             .collect()
     }
@@ -340,53 +202,31 @@
     /// # Arguments
     /// * entry_update: a descriptor of the entry updates to be applied
     /// * batch: the given operation batch to update
-<<<<<<< HEAD
-    fn update_entry(
-        &mut self,
-        addr: &Address,
-        entry_update: LedgerEntryUpdate,
-        batch: &mut WriteBatch,
-    ) {
-        let handle = self.db.cf_handle(LEDGER_CF).expect(CF_ERROR);
-
-        // sequential balance
-        // note that Amount::to_bytes_compact() never fails
-        if let SetOrKeep::Set(balance) = entry_update.sequential_balance {
-            let mut bytes = Vec::new();
-            // Amount serialization never fails
-            self.amount_serializer
-                .serialize(&balance, &mut bytes)
-                .unwrap();
-            batch.put_cf(handle, seq_balance_key!(addr), bytes);
-        }
-
-        // parallel balance
-        if let SetOrKeep::Set(balance) = entry_update.parallel_balance {
-            let mut bytes = Vec::new();
-            // Amount serialization never fails
-            self.amount_serializer
-                .serialize(&balance, &mut bytes)
-                .unwrap();
-            batch.put_cf(handle, par_balance_key!(addr), bytes);
-=======
     fn update_entry(&mut self, addr: &Address, entry_update: LedgerEntryUpdate) {
         // balance
         if let SetOrKeep::Set(balance) = entry_update.parallel_balance {
-            self.0
-                .insert(balance_key!(addr), balance.to_bytes_compact().unwrap());
->>>>>>> 07579caf
-        }
-
+            let mut buffer = Vec::new();
+            self.amount_serializer.serialize(&balance, &mut buffer);
+            self.db
+                .insert(par_balance_key!(addr), buffer);
+        }
+
+        if let SetOrKeep::Set(balance) = entry_update.sequential_balance {
+            let mut buffer = Vec::new();
+            self.amount_serializer.serialize(&balance, &mut buffer);
+            self.db
+                .insert(seq_balance_key!(addr), buffer);
+        }
         // bytecode
         if let SetOrKeep::Set(bytecode) = entry_update.bytecode {
-            self.0.insert(bytecode_key!(addr), bytecode);
+            self.db.insert(bytecode_key!(addr), bytecode);
         }
 
         // datastore
         for (hash, update) in entry_update.datastore {
             match update {
-                SetOrDelete::Set(entry) => self.0.insert(data_key!(addr, hash), entry),
-                SetOrDelete::Delete => self.0.remove(&data_key!(addr, hash)),
+                SetOrDelete::Set(entry) => self.db.insert(data_key!(addr, hash), entry),
+                SetOrDelete::Delete => self.db.remove(&data_key!(addr, hash)),
             };
         }
     }
@@ -395,50 +235,23 @@
     ///
     /// # Arguments
     /// * batch: the given operation batch to update
-<<<<<<< HEAD
-    fn delete_entry(&self, addr: &Address, batch: &mut WriteBatch) {
-        let handle = self.db.cf_handle(LEDGER_CF).expect(CF_ERROR);
-
-        // sequential balance
-        batch.delete_cf(handle, seq_balance_key!(addr));
-
-        // parallel balance
-        batch.delete_cf(handle, par_balance_key!(addr));
-
-        // bytecode
-        batch.delete_cf(handle, bytecode_key!(addr));
-
-        // datastore
-        let mut opt = ReadOptions::default();
-        opt.set_iterate_upper_bound(end_prefix(data_prefix!(addr)).unwrap());
-        for (key, _) in self
-            .db
-            .iterator_cf_opt(
-                handle,
-                opt,
-                IteratorMode::From(data_prefix!(addr), Direction::Forward),
-            )
-            .flatten()
-        {
-            batch.delete_cf(handle, key);
-=======
     fn delete_entry(&mut self, addr: &Address) {
         // balance
-        self.0.remove(&balance_key!(addr));
+        self.db.remove(&seq_balance_key!(addr));
+        self.db.remove(&par_balance_key!(addr));
 
         // bytecode
-        self.0.remove(&bytecode_key!(addr));
+        self.db.remove(&bytecode_key!(addr));
 
         // datastore
         let lower = data_prefix!(addr).clone();
         let upper = end_prefix(data_prefix!(addr)).unwrap();
         let mut keys = Vec::default();
-        for (key, _) in self.0.range(lower..upper) {
+        for (key, _) in self.db.range(lower..upper) {
             keys.push(key.clone());
         }
         for fmt_key in keys {
-            self.0.remove(&fmt_key);
->>>>>>> 07579caf
+            self.db.remove(&fmt_key);
         }
     }
 
@@ -458,38 +271,16 @@
     ) -> Result<(Vec<u8>, Option<Vec<u8>>), ModelsError> {
         let ser = VecU8Serializer::new();
         let key_serializer = KeySerializer::new();
-<<<<<<< HEAD
-        let handle = self.db.cf_handle(LEDGER_CF).expect(CF_ERROR);
-        let mut part = Vec::new();
-        let opt = ReadOptions::default();
-
-        // Creates an iterator from the next element after the last if defined, otherwise initialize it at the first key of the ledger.
-        let db_iterator = if let Some(key) = last_key {
-            let mut iter =
-                self.db
-                    .iterator_cf_opt(handle, opt, IteratorMode::From(key, Direction::Forward));
-            iter.next();
-            iter
-        } else {
-            self.db.iterator_cf_opt(handle, opt, IteratorMode::Start)
-        };
-        let mut last_key = None;
-
-        // Iterates over the whole database
-        for (key, entry) in db_iterator.flatten() {
-            if (part.len() as u64) < (self.ledger_part_size_message_bytes) {
-=======
         let mut part = Vec::new();
         let mut last_taken_key = None;
 
         // Iterates over the whole database
-        let mut iter = self.0.range(last_key.clone().unwrap_or_default()..);
+        let mut iter = self.db.range(last_key.clone().unwrap_or_default()..);
         if last_key.is_some() {
             iter.next();
         }
         for (key, entry) in iter {
             if (part.len() as u64) < (LEDGER_PART_SIZE_MESSAGE_BYTES) {
->>>>>>> 07579caf
                 key_serializer.serialize(&key.to_vec(), &mut part)?;
                 ser.serialize(&entry.to_vec(), &mut part)?;
                 last_taken_key = Some(key.to_vec());
@@ -509,12 +300,7 @@
     ///
     /// # Returns
     /// The last key of the inserted entry (this is an optimization to easily keep a reference to the last key)
-<<<<<<< HEAD
-    pub fn set_ledger_part<'a>(&self, data: &'a [u8]) -> Result<Option<Vec<u8>>, ModelsError> {
-        let handle = self.db.cf_handle(LEDGER_CF).expect(CF_ERROR);
-=======
     pub fn set_ledger_part<'a>(&mut self, data: &'a [u8]) -> Result<Option<Vec<u8>>, ModelsError> {
->>>>>>> 07579caf
         let vec_u8_deserializer =
             VecU8Deserializer::new(Bound::Included(0), Bound::Excluded(u64::MAX));
         let key_deserializer = KeyDeserializer::new(self.max_datastore_key_length);
@@ -529,17 +315,13 @@
             *Rc::get_mut(&mut last_key).ok_or_else(|| {
                 nom::Err::Error(nom::error::Error::new(input, nom::error::ErrorKind::Fail))
             })? = Some(key.clone());
-            self.0.insert(key, value);
+            self.db.insert(key, value);
             Ok((rest, ()))
         })(data)
         .map_err(|_| ModelsError::SerializeError("Error in deserialization".to_string()))?;
 
         // Every byte should have been read
         if rest.is_empty() {
-<<<<<<< HEAD
-            self.db.write(batch).expect(CRUD_ERROR);
-=======
->>>>>>> 07579caf
             Ok((*last_key).clone())
         } else {
             Err(ModelsError::SerializeError(
@@ -561,22 +343,9 @@
         use massa_models::address::AddressDeserializer;
         use massa_serialization::DeserializeError;
 
-<<<<<<< HEAD
-        let handle = self.db.cf_handle(LEDGER_CF).expect(CF_ERROR);
-
-        let ledger = self
-            .db
-            .iterator_cf(handle, IteratorMode::Start)
-            .collect::<Vec<_>>();
-
         let mut addresses = std::collections::BTreeMap::new();
         let address_deserializer = AddressDeserializer::new();
-        for (key, entry) in ledger.iter().flatten() {
-=======
-        let mut addresses = std::collections::BTreeMap::new();
-        let address_deserializer = AddressDeserializer::new();
-        for (key, entry) in self.0.iter() {
->>>>>>> 07579caf
+        for (key, entry) in self.db.iter() {
             let (rest, address) = address_deserializer
                 .deserialize::<DeserializeError>(&key[..])
                 .unwrap();
@@ -602,25 +371,10 @@
         &self,
         addr: &Address,
     ) -> std::collections::BTreeMap<Vec<u8>, Vec<u8>> {
-<<<<<<< HEAD
-        let handle = self.db.cf_handle(LEDGER_CF).expect(CF_ERROR);
-
-        let mut opt = ReadOptions::default();
-        opt.set_iterate_upper_bound(end_prefix(data_prefix!(addr)).unwrap());
-
-        self.db
-            .iterator_cf_opt(
-                handle,
-                opt,
-                IteratorMode::From(data_prefix!(addr), Direction::Forward),
-            )
-            .flatten()
-=======
         let lower = data_prefix!(addr).clone();
         let upper = end_prefix(data_prefix!(addr)).unwrap();
-        self.0
+        self.db
             .range(lower..upper)
->>>>>>> 07579caf
             .map(|(key, data)| {
                 (
                     key.split_at(ADDRESS_SIZE_BYTES + 1).1.to_vec(),
@@ -666,17 +420,11 @@
 
         // write data
         let temp_dir = TempDir::new().unwrap();
-<<<<<<< HEAD
         let mut db = LedgerDB::new(temp_dir.path().to_path_buf(), 32, 255, 1_000_000);
         let mut batch = WriteBatch::default();
         db.put_entry(&addr, entry, &mut batch);
         db.update_entry(&addr, entry_update, &mut batch);
         db.write_batch(batch);
-=======
-        let mut db = LedgerDB::new(temp_dir.path().to_path_buf());
-        db.put_entry(&addr, entry);
-        db.update_entry(&addr, entry_update);
->>>>>>> 07579caf
 
         // return db and initial data
         (db, data)
@@ -690,14 +438,8 @@
         let pub_b = KeyPair::generate().get_public_key();
         let a = Address::from_public_key(&pub_a);
         let b = Address::from_public_key(&pub_b);
-<<<<<<< HEAD
-        let (db, data) = init_test_ledger(a);
-        let amount_deserializer =
-            AmountDeserializer::new(Included(Amount::MIN), Included(Amount::MAX));
-=======
         let (mut db, data) = init_test_ledger(a);
 
->>>>>>> 07579caf
         // first assert
         assert!(db.get_sub_entry(&a, LedgerSubEntry::ParBalance).is_some());
         assert_eq!(
