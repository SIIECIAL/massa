--- conflicted
+++ resolved
@@ -142,15 +142,9 @@
 
     // Remove current disk ledger if there is one and we don't want to restart from snapshot
     // NOTE: this is temporary, since we cannot currently handle bootstrap from remaining ledger
-<<<<<<< HEAD
-    if _args.restart_from_snapshot_at_period.is_none() && SETTINGS.ledger.disk_ledger_path.exists()
-    {
-        info!("Removing existing ledger!");
-=======
-    if args.keep_ledger {
+    if args.keep_ledger || args.restart_from_snapshot_at_period.is_some() {
         info!("Loading old ledger for next episode");
     } else if SETTINGS.ledger.disk_ledger_path.exists() {
->>>>>>> 0df144b4
         std::fs::remove_dir_all(SETTINGS.ledger.disk_ledger_path.clone())
             .expect("disk ledger delete failed");
     }
